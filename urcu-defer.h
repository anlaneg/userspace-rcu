#ifndef _URCU_BATCH_H
#define _URCU_BATCH_H

/*
 * urcu-defer.h
 *
 * Userspace RCU header - deferred execution
 *
 * Copyright (c) 2009 Mathieu Desnoyers <mathieu.desnoyers@efficios.com>
 * Copyright (c) 2009 Paul E. McKenney, IBM Corporation.
 *
 * LGPL-compatible code should include this header with :
 *
 * #define _LGPL_SOURCE
 * #include <urcu-defer.h>
 *
 * This library is free software; you can redistribute it and/or
 * modify it under the terms of the GNU Lesser General Public
 * License as published by the Free Software Foundation; either
 * version 2.1 of the License, or (at your option) any later version.
 *
 * This library is distributed in the hope that it will be useful,
 * but WITHOUT ANY WARRANTY; without even the implied warranty of
 * MERCHANTABILITY or FITNESS FOR A PARTICULAR PURPOSE.  See the GNU
 * Lesser General Public License for more details.
 *
 * You should have received a copy of the GNU Lesser General Public
 * License along with this library; if not, write to the Free Software
 * Foundation, Inc., 51 Franklin Street, Fifth Floor, Boston, MA 02110-1301 USA
 */

#include <stdlib.h>
#include <pthread.h>

#ifdef __cplusplus
extern "C" {
#endif

/*
 * Note: the defer_rcu() API is currently EXPERIMENTAL. It may change in the
 * future.
 * 
 * Important !
 *
 * Each thread queuing memory reclamation must be registered with
 * rcu_defer_register_thread(). rcu_defer_unregister_thread() should be
 * called before the thread exits.
 *
<<<<<<< HEAD
 * *NEVER* use call_rcu()/rcu_defer_queue() within a RCU read-side critical
 * section, because this primitive need to call synchronize_rcu() if the thread
 * queue is full.
=======
 * *NEVER* use defer_rcu() within a RCU read-side critical section, because this
 * primitive need to call synchronize_rcu() if the thread queue is full.
>>>>>>> c5f52d0c
 */

extern void defer_rcu(void (*fct)(void *p), void *p);

/*
 * Thread registration for reclamation.
 */
extern int rcu_defer_register_thread(void);
extern void rcu_defer_unregister_thread(void);
extern void rcu_defer_barrier(void);
extern void rcu_defer_barrier_thread(void);

#ifdef __cplusplus 
}
#endif

#endif /* _URCU_BATCH_H */<|MERGE_RESOLUTION|>--- conflicted
+++ resolved
@@ -46,14 +46,8 @@
  * rcu_defer_register_thread(). rcu_defer_unregister_thread() should be
  * called before the thread exits.
  *
-<<<<<<< HEAD
- * *NEVER* use call_rcu()/rcu_defer_queue() within a RCU read-side critical
- * section, because this primitive need to call synchronize_rcu() if the thread
- * queue is full.
-=======
  * *NEVER* use defer_rcu() within a RCU read-side critical section, because this
  * primitive need to call synchronize_rcu() if the thread queue is full.
->>>>>>> c5f52d0c
  */
 
 extern void defer_rcu(void (*fct)(void *p), void *p);
